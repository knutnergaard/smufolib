--- conflicted
+++ resolved
@@ -1,14 +1,8 @@
 import unittest
-from unittest.mock import PropertyMock, patch
-
-<<<<<<< HEAD
-from smufolib.objects.engravingDefaults import ENGRAVING_DEFAULTS_ATTRIBUTES
-=======
+
 from smufolib.objects.engravingDefaults import (
-    EngravingDefaults,
-    ENGRAVING_DEFAULTS_KEYS,
+    ENGRAVING_DEFAULTS_ATTRIBUTES,
 )
->>>>>>> 58ef90fb
 from tests.testUtils import generateGlyph
 
 
